--- conflicted
+++ resolved
@@ -322,9 +322,7 @@
     enqueue(graph, "iterate", [])
   end
 
-<<<<<<< HEAD
   defp enqueue(graph, op, args) when is_list(args) do
-=======
   @spec id(Gremlex.Graph.t()) :: Gremlex.Graph.t()
   def id(graph) do
     enqueue(graph, "id", [])
@@ -336,7 +334,6 @@
   end
 
   defp enqueue(graph, op, args) do
->>>>>>> 056536f0
     Queue.in({op, args}, graph)
   end
 
