defmodule Gremlex.GraphTests do
  import Gremlex.Graph
  alias Gremlex.{Vertex, Edge, Graph}
  use ExUnit.Case
  use ExUnitProperties
  alias :queue, as: Queue

  describe "g/0" do
    test "returns a new queue" do
      assert g() == Queue.new()
    end
  end

  describe "anonymous/0" do
    test "adds __ function to the queue" do
      actual_graph = anonymous()
      expected_graph = Queue.in({"__", []}, Queue.new())
      assert actual_graph == expected_graph
    end
  end

  describe "add_v/1" do
    test "adds an addVertex function to the queue" do
      actual_graph = g() |> add_v(1)
      expected_graph = Queue.in({"addV", [1]}, Queue.new())
      assert actual_graph == expected_graph
    end
  end

  describe "add_e/1" do
    test "adds an addE step to the queue" do
      actual_graph = g() |> add_e("foo")
      expected_graph = Queue.in({"addE", ["foo"]}, Queue.new())
      assert actual_graph == expected_graph
    end
  end

  describe "aggregate/2" do
    test "adds an aggregate function to the queue" do
      actual_graph = g() |> Graph.aggregate("foo")
      expected_graph = Queue.in({"aggregate", ["foo"]}, Queue.new())
      assert actual_graph == expected_graph
    end
  end

  describe "coin/2" do
    test "adds a coin function to the queue" do
      actual_graph = g() |> Graph.coin(1.0)
      expected_graph = Queue.in({"coin", [1.0]}, Queue.new())
      assert actual_graph == expected_graph
    end
  end

  describe "has_label/1" do
    test "adds a hasLabel function to the queue" do
      actual_graph = g() |> has_label("foo")
      expected_graph = Queue.in({"hasLabel", ["foo"]}, Queue.new())
      assert actual_graph == expected_graph
    end
  end

  describe "has/3" do
    test "adds a has function to the queue" do
      actual_graph = g() |> has("foo", "bar")
      expected_graph = Queue.in({"has", ["foo", "bar"]}, Queue.new())
      assert actual_graph == expected_graph
    end
  end

  describe "has_namespace/1" do
    test "adds a has function with namespace to the queue" do
      actual_graph = g() |> has_namespace()
      expected_graph = Queue.in({"has", ["namespace", "gremlex"]}, Queue.new())
      assert actual_graph == expected_graph
    end
  end

  describe "has_namespace/2" do
    test "adds a has function with namespace to the queue" do
      actual_graph = g() |> has_namespace("bar")
      expected_graph = Queue.in({"has", ["namespace", "bar"]}, Queue.new())
      assert actual_graph == expected_graph
    end
  end

  describe "add_namespace/1" do
    test "adds a property function with namespace to the queue" do
      actual_graph = g() |> add_namespace()
      expected_graph = Queue.in({"property", ["namespace", "gremlex"]}, Queue.new())
      assert actual_graph == expected_graph
    end
  end

  describe "add_namespace/2" do
    test "adds a property function with namespace to the queue" do
      actual_graph = g() |> add_namespace("bar")
      expected_graph = Queue.in({"property", ["namespace", "bar"]}, Queue.new())
      assert actual_graph == expected_graph
    end
  end

  describe "property/2" do
    test "adds a property function to the queue" do
      actual_graph = g() |> Graph.property("foo")
      expected_graph = Queue.in({"property", ["foo"]}, Queue.new())
      assert actual_graph == expected_graph
    end
  end

  describe "property/3" do
    test "adds a property function to the queue" do
      actual_graph = g() |> Graph.property("foo", "bar")
      expected_graph = Queue.in({"property", ["foo", "bar"]}, Queue.new())
      assert actual_graph == expected_graph
    end
  end

  describe "property/4" do
    test "adds a property function to the queue as single" do
      actual_graph = g() |> Graph.property(:single, "foo", "bar")
      expected_graph = Queue.in({"property", [:single, "foo", "bar"]}, Queue.new())
      assert actual_graph == expected_graph
    end

    test "adds a property function to the queue as list" do
      actual_graph = g() |> Graph.property(:list, "foo", "bar")
      expected_graph = Queue.in({"property", [:list, "foo", "bar"]}, Queue.new())
      assert actual_graph == expected_graph
    end

    test "adds a property function to the queue as set" do
      actual_graph = g() |> Graph.property(:set, "foo", "bar")
      expected_graph = Queue.in({"property", [:set, "foo", "bar"]}, Queue.new())
      assert actual_graph == expected_graph
    end
  end

  describe "properties/2" do
    test "adds a properties function to the queue" do
      actual_graph = g() |> Graph.properties("foo")
      expected_graph = Queue.in({"properties", ["foo"]}, Queue.new())
      assert actual_graph == expected_graph
    end
  end

  describe "properties/1" do
    test "adds a properties function to the queue" do
      actual_graph = g() |> Graph.properties()
      expected_graph = Queue.in({"properties", []}, Queue.new())
      assert actual_graph == expected_graph
    end
  end

  describe "store/2" do
    test "adds a store function to the queue" do
      actual_graph = g() |> Graph.store("foo")
      expected_graph = Queue.in({"store", ["foo"]}, Queue.new())
      assert actual_graph == expected_graph
    end
  end

  describe "value_map/1" do
    test "adds a valueMap function to the queue" do
      actual_graph = g() |> Graph.value_map()
      expected_graph = Queue.in({"valueMap", []}, Queue.new())
      assert actual_graph == expected_graph
    end

    test "adds a valueMap function to the queue with list of properties" do
      actual_graph = g() |> Graph.value_map(["foo", "bar"])
      expected_graph = Queue.in({"valueMap", ["foo", "bar"]}, Queue.new())
      assert actual_graph == expected_graph
    end
  end

  describe "value_map/2 when value is string" do
    test "adds a valueMap function to the queue" do
      actual_graph = g() |> Graph.value_map("foo")
      expected_graph = Queue.in({"valueMap", ["foo"]}, Queue.new())
      assert actual_graph == expected_graph
    end
  end

  describe "value_map/2 when value is a list" do
    test "adds a valueMap function to the queue" do
      actual_graph = g() |> Graph.value_map(["foo", "bar"])
      expected_graph = Queue.in({"valueMap", ["foo", "bar"]}, Queue.new())
      assert actual_graph == expected_graph
    end
  end

  describe "values/2" do
    test "adds a value function the queue" do
      actual_graph = g() |> values("foo")
      expected_graph = Queue.in({"values", ["foo"]}, Queue.new())
      assert actual_graph == expected_graph
    end
  end

  describe "v/1" do
    test "adds a V function to the queue" do
      actual_graph = g() |> v()
      expected_graph = Queue.in({"V", []}, Queue.new())
      assert actual_graph == expected_graph
    end

    test "creates a vertex when the id is a number" do
      check all n <- integer() do
        actual_graph = v(n)
        expected_graph = %Vertex{id: n, label: ""}
        assert actual_graph == expected_graph
      end
    end
  end

  describe "v/2" do
    test "adds a V function for an id to the queue" do
      actual_graph = g() |> v(1)
      expected_graph = Queue.in({"V", [1]}, Queue.new())
      assert actual_graph == expected_graph
    end

    test "adds a V function when given a vertex to the queue" do
      actual_graph = g() |> v(%Vertex{id: 1, label: "foo"})
      expected_graph = Queue.in({"V", [1]}, Queue.new())
      assert actual_graph == expected_graph
    end
  end

  describe "out_e/1" do
    test "adds an outE function to the queue" do
      actual_graph = g() |> out_e()
      expected_graph = Queue.in({"outE", []}, Queue.new())
      assert actual_graph == expected_graph
    end
  end

  describe "out_e/2" do
    test "adds an outE function to the queue" do
      actual_graph = g() |> out_e("foo")
      expected_graph = Queue.in({"outE", ["foo"]}, Queue.new())
      assert actual_graph == expected_graph
    end

    test "adds an outE function to the queue with list of edges" do
      actual_graph = g() |> out_e(["foo", "bar"])
      expected_graph = Queue.in({"outE", ["foo", "bar"]}, Queue.new())
      assert actual_graph == expected_graph
    end
  end

  describe "out/2" do
    test "adds an out function with an edge to the queue" do
      actual_graph = g() |> out("foo")
      expected_graph = Queue.in({"out", ["foo"]}, Queue.new())
      assert actual_graph == expected_graph
    end
  end

  describe "out/1" do
    test "adds an out function to the queue" do
      actual_graph = g() |> out()
      expected_graph = Queue.in({"out", []}, Queue.new())
      assert actual_graph == expected_graph
    end
  end

  describe "in_/2" do
    test "adds an in function with an edge to the queue" do
      actual_graph = g() |> in_("foo")
      expected_graph = Queue.in({"in", ["foo"]}, Queue.new())
      assert actual_graph == expected_graph
    end
  end

  describe "in_/1" do
    test "adds an in function to the queue" do
      actual_graph = g() |> in_()
      expected_graph = Queue.in({"in", []}, Queue.new())
      assert actual_graph == expected_graph
    end
  end

  describe "or_/1" do
    test "adds an or function to the queue" do
      actual_graph = g() |> or_()
      expected_graph = Queue.in({"or", []}, Queue.new())
      assert actual_graph == expected_graph
    end
  end

  describe "and_/1" do
    test "adds an and function to the queue" do
      actual_graph = g() |> and_()
      expected_graph = Queue.in({"and", []}, Queue.new())
      assert actual_graph == expected_graph
    end
  end

  describe "in_e/1" do
    test "adds an inE function to the queue" do
      actual_graph = g() |> in_e()
      expected_graph = Queue.in({"inE", []}, Queue.new())
      assert actual_graph == expected_graph
    end
  end

  describe "in_e/2" do
    test "adds an inE function to the queue" do
      actual_graph = g() |> in_e("foo")
      expected_graph = Queue.in({"inE", ["foo"]}, Queue.new())
      assert actual_graph == expected_graph
    end

    test "adds an inE function to the queue with list of edges" do
      actual_graph = g() |> in_e(["foo", "bar"])
      expected_graph = Queue.in({"inE", ["foo", "bar"]}, Queue.new())
      assert actual_graph == expected_graph
    end
  end

  describe "in_v/1" do
    test "adds an inV function to the queue" do
      actual_graph = g() |> in_v()
      expected_graph = Queue.in({"inV", []}, Queue.new())
      assert actual_graph == expected_graph
    end
  end

  describe "out_v/1" do
    test "adds an outV function to the queue" do
      actual_graph = g() |> out_v()
      expected_graph = Queue.in({"outV", []}, Queue.new())
      assert actual_graph == expected_graph
    end
  end

  describe "both/1" do
    test "adds a both function to the queue" do
      actual_graph = g() |> both()
      expected_graph = Queue.in({"both", []}, Queue.new())
      assert actual_graph == expected_graph
    end
  end

  describe "both/2" do
    test "adds a both function to the queue" do
      actual_graph = g() |> both("foo")
      expected_graph = Queue.in({"both", ["foo"]}, Queue.new())
      assert actual_graph == expected_graph
    end

    test "adds a both function to the queue with provided list" do
      actual_graph = g() |> both(["foo", "bar"])
      expected_graph = Queue.in({"both", ["foo", "bar"]}, Queue.new())
      assert actual_graph == expected_graph
    end
  end

  describe "both_e/1" do
    test "adds a bothE function to the queue" do
      actual_graph = g() |> both_e()
      expected_graph = Queue.in({"bothE", []}, Queue.new())
      assert actual_graph == expected_graph
    end
  end

  describe "both_e/2" do
    test "adds a bothE function to the queue with provided list" do
      actual_graph = g() |> both_e(["foo", "bar"])
      expected_graph = Queue.in({"bothE", ["foo", "bar"]}, Queue.new())
      assert actual_graph == expected_graph
    end

    test "adds a bothE function to the queue" do
      actual_graph = g() |> both_e("foo")
      expected_graph = Queue.in({"bothE", ["foo"]}, Queue.new())
      assert actual_graph == expected_graph
    end
  end

  describe "both_v/1" do
    test "adds a bothV function to the queue" do
      actual_graph = g() |> both_v()
      expected_graph = Queue.in({"bothV", []}, Queue.new())
      assert actual_graph == expected_graph
    end
  end

  describe "dedup/1" do
    test "adds an dedup function to the queue" do
      actual_graph = g() |> dedup()
      expected_graph = Queue.in({"dedup", []}, Queue.new())
      assert actual_graph == expected_graph
    end
  end

  describe "to/2" do
    test "adds a to function to the queue" do
      actual_graph = g() |> to(1)
      expected_graph = Queue.in({"to", [1]}, Queue.new())
      assert actual_graph == expected_graph
    end
  end

  describe "has_next/1" do
    test "adds a hasNext function to the queue" do
      actual_graph = g() |> has_next()
      expected_graph = Queue.in({"hasNext", []}, Queue.new())
      assert actual_graph == expected_graph
    end
  end

  describe "next/1" do
    test "adds a next function to the queue" do
      actual_graph = g() |> next()
      expected_graph = Queue.in({"next", []}, Queue.new())
      assert actual_graph == expected_graph
    end
  end

  describe "next/2" do
    test "adds a next function to the queue" do
      actual_graph = g() |> next(2)
      expected_graph = Queue.in({"next", [2]}, Queue.new())
      assert actual_graph == expected_graph
    end
  end

  describe "try_next/1" do
    test "adds a tryNext function to the queue" do
      actual_graph = g() |> try_next()
      expected_graph = Queue.in({"tryNext", []}, Queue.new())
      assert actual_graph == expected_graph
    end
  end

  describe "to_list/1" do
    test "adds a toList function to the queue" do
      actual_graph = g() |> to_list()
      expected_graph = Queue.in({"toList", []}, Queue.new())
      assert actual_graph == expected_graph
    end
  end

  describe "to_set/1" do
    test "adds a toSet function to the queue" do
      actual_graph = g() |> to_set()
      expected_graph = Queue.in({"toSet", []}, Queue.new())
      assert actual_graph == expected_graph
    end
  end

  describe "to_bulk_set/1" do
    test "adds a toBulkSet function to the queue" do
      actual_graph = g() |> to_bulk_set()
      expected_graph = Queue.in({"toBulkSet", []}, Queue.new())
      assert actual_graph == expected_graph
    end
  end

  describe "drop/1" do
    test "adds a drop function to the queue" do
      actual_graph = g() |> drop()
      expected_graph = Queue.in({"drop", []}, Queue.new())
      assert actual_graph == expected_graph
    end
  end

  describe "iterate/1" do
    test "adds a iterate function to the queue" do
      actual_graph = g() |> iterate()
      expected_graph = Queue.in({"iterate", []}, Queue.new())
      assert actual_graph == expected_graph
    end
  end

<<<<<<< HEAD
  describe "min/1" do
    test "adds a min function to the queue" do
      actual_graph = g() |> min()
      expected_graph = Queue.in({"min", []}, Queue.new())
=======
  describe "max/1" do
    test "adds a max function to the queue" do
      actual_graph = g() |> max()
      expected_graph = Queue.in({"max", []}, Queue.new())
>>>>>>> e1b42a15
      assert actual_graph == expected_graph
    end
  end

  describe "identity/1" do
    test "adds a identity function to the queue" do
      actual_graph = g() |> identity()
      expected_graph = Queue.in({"identity", []}, Queue.new())
      assert actual_graph == expected_graph
    end
  end

  describe "id/1" do
    test "adds a id function to the queue" do
      actual_graph = g() |> id()
      expected_graph = Queue.in({"id", []}, Queue.new())
      assert actual_graph == expected_graph
    end
  end

  describe "constant/2" do
    test "adds a constant function to the queue" do
      actual_graph = g() |> Graph.constant("foo")
      expected_graph = Queue.in({"constant", ["foo"]}, Queue.new())
      assert actual_graph == expected_graph
    end
  end

  describe "group_count/1" do
    test "adds a groupCount function to the queue" do
      actual_graph = g() |> group_count()
      expected_graph = Queue.in({"groupCount", []}, Queue.new())
      assert actual_graph == expected_graph
    end
  end

  describe "group_count/2" do
    test "adds a groupCount function to the queue" do
      actual_graph = g() |> group_count("foo")
      expected_graph = Queue.in({"groupCount", ["foo"]}, Queue.new())
      assert actual_graph == expected_graph
    end
  end

  describe "encode/1" do
    test "compiles queue into a query" do
      graph =
        g() |> v() |> has_label("Intent") |> has("name", "request.group") |> out("sedan")
        |> values("name")

      expected_query =
        "g.V().hasLabel('Intent').has('name', 'request.group').out('sedan').values('name')"

      actual_query = encode(graph)
      assert actual_query == expected_query
    end

    test "compiles query with a vertex id correctly" do
      graph = g() |> v(1)
      expected_query = "g.V(1)"

      actual_query = encode(graph)
      assert actual_query == expected_query
    end

    test "compiles query with a vertex" do
      graph = g() |> v(1) |> add_e("foo") |> to(v(2))
      expected_query = "g.V(1).addE('foo').to(V(2))"

      actual_query = encode(graph)
      assert actual_query == expected_query
    end

    test "escape the query correctly with an apostrophe" do
      graph = g() |> v(1) |> add_e("foo' with apostrophe") |> to(v(2))
      expected_query = "g.V(1).addE('foo\\' with apostrophe').to(V(2))"

      actual_query = encode(graph)
      assert actual_query == expected_query

      graph = g() |> v(1) |> add_e("o' with apostrophe") |> to(v(2))
      expected_query = "g.V(1).addE('o\\' with apostrophe').to(V(2))"

      actual_query = encode(graph)
      assert actual_query == expected_query

      graph = g() |> v(1) |> add_e("' with apostrophe") |> to(v(2))
      expected_query = "g.V(1).addE('\\' with apostrophe').to(V(2))"

      actual_query = encode(graph)
      assert actual_query == expected_query

      graph = g() |> v(1) |> add_e("foo\\\\' with apostrophe") |> to(v(2))
      expected_query = "g.V(1).addE('foo\\\\\\' with apostrophe').to(V(2))"

      actual_query = encode(graph)
      assert actual_query == expected_query

      graph = g() |> v(1) |> add_e("foo\\\\\\\\' with apostrophe") |> to(v(2))
      expected_query = "g.V(1).addE('foo\\\\\\\\\\' with apostrophe').to(V(2))"

      actual_query = encode(graph)
      assert actual_query == expected_query
    end

    test "do no escape already escaped apostrophe" do
      graph = g() |> v(1) |> add_e("foo\\' with apostrophe") |> to(v(2))
      expected_query = "g.V(1).addE('foo\\' with apostrophe').to(V(2))"

      actual_query = encode(graph)
      assert actual_query == expected_query

      graph = g() |> v(1) |> add_e("\\' with apostrophe") |> to(v(2))
      expected_query = "g.V(1).addE('\\' with apostrophe').to(V(2))"

      actual_query = encode(graph)
      assert actual_query == expected_query

      graph = g() |> v(1) |> add_e("\\\\' with apostrophe") |> to(v(2))
      expected_query = "g.V(1).addE('\\\\\\' with apostrophe').to(V(2))"

      actual_query = encode(graph)
      assert actual_query == expected_query
    end

    test "compiles queue with nil value" do
      graph =
        g() |> v() |> has("name", nil)

      expected_query =
        "g.V().has('name', none)"

      actual_query = encode(graph)
      assert actual_query == expected_query
    end

    test "add functions as arguments without prepending g. unless it is function v()" do
      graph = g() |>
        v("1") |>
        has_label("foo") |>
        fold() |>
        coalesce([g() |> unfold(), g() |> v("2")])

      expected_query =
        "g.V('1').hasLabel('foo').fold().coalesce(unfold(), g.V('2'))"

      actual_query = encode(graph)
      assert actual_query == expected_query
    end

    test "deeply nested traversals" do
      graph = g()
      |> v("1")
      |> repeat(g() |> both_e() |> as("e") |> both_v() |> simple_path())
      |> until(g() |> has_label("foo") |> or_() |> loops() |> is(g() |> eq(2)))
      |> where(anonymous() |> not_(g() |> in_e("bar")))
      |> as("b")
      |> select(["e", "b"])

      expected_query =
        "g.V('1').repeat(bothE().as('e').bothV().simplePath()).until(hasLabel('foo').or().loops().is(eq(2))).where(__.not(inE('bar'))).as('b').select('e', 'b')"

      actual_query = encode(graph)
      assert actual_query == expected_query
    end
  end

  describe "e/1" do
    test "adds an E function to the queue" do
      actual_graph = g() |> e()
      expected_graph = Queue.in({"E", []}, Queue.new())
      assert actual_graph == expected_graph
    end
  end

  describe "e/2 with number" do
    test "adds an E function to the queue which accepts a numeric id" do
      actual_graph = g() |> e(1)
      expected_graph = Queue.in({"E", [1]}, Queue.new())
      assert actual_graph == expected_graph
    end
  end

  describe "e/2 with string" do
    test "adds an E function to the queue which accepts a string id" do
      actual_graph = g() |> e("string-id")
      expected_graph = Queue.in({"E", ["string-id"]}, Queue.new())
      assert actual_graph == expected_graph
    end
  end

  describe "e/2 with edge with numeric id" do
    test "adds an E function to the queue which accepts a string id" do
      edge = %Edge{
        id: 123,
        label: "someEdge",
        in_vertex: %Vertex{id: 345, label: "inVert"},
        out_vertex: %Vertex{id: 678, label: "outVert"},
        properties: %{}
      }
      actual_graph = g() |> e(edge)
      expected_graph = Queue.in({"E", [123]}, Queue.new())
      assert actual_graph == expected_graph
    end
  end

  describe "e/2 with edge with string id" do
    test "adds an E function to the queue which accepts a string id" do
      edge = %Edge{
        id: "edge-id",
        label: "someEdge",
        in_vertex: %Vertex{id: "in-v-id", label: "inVert"},
        out_vertex: %Vertex{id: "out-v-id", label: "outVert"},
        properties: %{}
      }
      actual_graph = g() |> e(edge)
      expected_graph = Queue.in({"E", ["edge-id"]}, Queue.new())
      assert actual_graph == expected_graph
    end
  end

  describe "coalesce/2" do
    test "adds a coalesce function to the queue" do
      actual_graph = g() |> coalesce(["foo", "bar"])
      expected_graph = Queue.in({"coalesce", ["foo", "bar"]}, Queue.new())
      assert actual_graph == expected_graph
    end
  end

  describe "fold/1" do
    test "adds a fold function to the queue" do
      actual_graph = g() |> fold()
      expected_graph = Queue.in({"fold", []}, Queue.new())
      assert actual_graph == expected_graph
    end
  end

  describe "fold/2" do
    test "adds a fold function to the queue" do
      actual_graph = g() |> fold("foo")
      expected_graph = Queue.in({"fold", ["foo"]}, Queue.new())
      assert actual_graph == expected_graph
    end
  end

  describe "unfold/1" do
    test "adds a unfold function to the queue" do
      actual_graph = g() |> unfold()
      expected_graph = Queue.in({"unfold", []}, Queue.new())
      assert actual_graph == expected_graph
    end
  end

  describe "unfold/2" do
    test "adds a unfold function to the queue" do
      actual_graph = g() |> unfold("foo")
      expected_graph = Queue.in({"unfold", ["foo"]}, Queue.new())
      assert actual_graph == expected_graph
    end
  end

  describe "as/2" do
    test "adds an as function to the queue" do
      actual_graph = g() |> as("foo")
      expected_graph = Queue.in({"as", ["foo"]}, Queue.new())
      assert actual_graph == expected_graph
    end
  end

  describe "select/2" do
    test "adds a select function to the queue" do
      actual_graph = g() |> select("foo")
      expected_graph = Queue.in({"select", ["foo"]}, Queue.new())
      assert actual_graph == expected_graph
    end
  end

  describe "by/2" do
    test "adds a by function to the queue" do
      actual_graph = g() |> by("foo")
      expected_graph = Queue.in({"by", ["foo"]}, Queue.new())
      assert actual_graph == expected_graph
    end
  end

  describe "path/1" do
    test "adds a path function to the queue" do
      actual_graph = g() |> path()
      expected_graph = Queue.in({"path", []}, Queue.new())
      assert actual_graph == expected_graph
    end
  end

  describe "simple_path/1" do
    test "adds a simplePath function to the queue" do
      actual_graph = g() |> simple_path()
      expected_graph = Queue.in({"simplePath", []}, Queue.new())
      assert actual_graph == expected_graph
    end
  end

  describe "from/2" do
    test "adds a from function to the queue" do
      actual_graph = g() |> from("foo")
      expected_graph = Queue.in({"from", ["foo"]}, Queue.new())
      assert actual_graph == expected_graph
    end
  end

  describe "repeat/2" do
    test "adds a repeat function to the queue" do
      actual_graph = g() |> repeat("foo")
      expected_graph = Queue.in({"repeat", ["foo"]}, Queue.new())
      assert actual_graph == expected_graph
    end
  end

  describe "until/2" do
    test "adds a until function to the queue" do
      actual_graph = g() |> until("foo")
      expected_graph = Queue.in({"until", ["foo"]}, Queue.new())
      assert actual_graph == expected_graph
    end
  end

  describe "loops/1" do
    test "adds a loops function to the queue" do
      actual_graph = g() |> loops()
      expected_graph = Queue.in({"loops", []}, Queue.new())
      assert actual_graph == expected_graph
    end
  end

  describe "is/2" do
    test "adds a is function to the queue" do
      actual_graph = g() |> is("foo")
      expected_graph = Queue.in({"is", ["foo"]}, Queue.new())
      assert actual_graph == expected_graph
    end
  end

  describe "eq/2" do
    test "adds a eq function to the queue" do
      actual_graph = g() |> eq(1)
      expected_graph = Queue.in({"eq", [1]}, Queue.new())
      assert actual_graph == expected_graph
    end
  end

  describe "where/2" do
    test "adds a where function to the queue" do
      actual_graph = g() |> where("foo")
      expected_graph = Queue.in({"where", ["foo"]}, Queue.new())
      assert actual_graph == expected_graph
    end
  end

  describe "not_/2" do
    test "adds a not function to the queue" do
      actual_graph = g() |> not_("foo")
      expected_graph = Queue.in({"not", ["foo"]}, Queue.new())
      assert actual_graph == expected_graph
    end
  end
end<|MERGE_RESOLUTION|>--- conflicted
+++ resolved
@@ -475,17 +475,18 @@
     end
   end
 
-<<<<<<< HEAD
   describe "min/1" do
     test "adds a min function to the queue" do
       actual_graph = g() |> min()
       expected_graph = Queue.in({"min", []}, Queue.new())
-=======
+      assert actual_graph == expected_graph
+    end
+  end
+
   describe "max/1" do
     test "adds a max function to the queue" do
       actual_graph = g() |> max()
       expected_graph = Queue.in({"max", []}, Queue.new())
->>>>>>> e1b42a15
       assert actual_graph == expected_graph
     end
   end
