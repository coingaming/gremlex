defmodule Gremlex.GraphTests do
  import Gremlex.Graph
  alias Gremlex.{Vertex, Edge, Graph}
  use ExUnit.Case
  use ExUnitProperties
  alias :queue, as: Queue

  describe "g/0" do
    test "returns a new queue" do
      assert g() == Queue.new()
    end
  end

  describe "anonymous/0" do
    test "adds __ function to the queue" do
      actual_graph = anonymous()
      expected_graph = Queue.in({"__", []}, Queue.new())
      assert actual_graph == expected_graph
    end
  end

  describe "add_v/1" do
    test "adds an addVertex function to the queue" do
      actual_graph = g() |> add_v(1)
      expected_graph = Queue.in({"addV", [1]}, Queue.new())
      assert actual_graph == expected_graph
    end
  end

  describe "add_e/1" do
    test "adds an addE step to the queue" do
      actual_graph = g() |> add_e("foo")
      expected_graph = Queue.in({"addE", ["foo"]}, Queue.new())
      assert actual_graph == expected_graph
    end
  end

  describe "aggregate/2" do
    test "adds an aggregate function to the queue" do
      actual_graph = g() |> Graph.aggregate("foo")
      expected_graph = Queue.in({"aggregate", ["foo"]}, Queue.new())
      assert actual_graph == expected_graph
    end
  end

  describe "has_label/1" do
    test "adds a hasLabel function to the queue" do
      actual_graph = g() |> has_label("foo")
      expected_graph = Queue.in({"hasLabel", ["foo"]}, Queue.new())
      assert actual_graph == expected_graph
    end
  end

  describe "has/3" do
    test "adds a has function to the queue" do
      actual_graph = g() |> has("foo", "bar")
      expected_graph = Queue.in({"has", ["foo", "bar"]}, Queue.new())
      assert actual_graph == expected_graph
    end
  end

  describe "has_namespace/1" do
    test "adds a has function with namespace to the queue" do
      actual_graph = g() |> has_namespace()
      expected_graph = Queue.in({"has", ["namespace", "gremlex"]}, Queue.new())
      assert actual_graph == expected_graph
    end
  end

  describe "has_namespace/2" do
    test "adds a has function with namespace to the queue" do
      actual_graph = g() |> has_namespace("bar")
      expected_graph = Queue.in({"has", ["namespace", "bar"]}, Queue.new())
      assert actual_graph == expected_graph
    end
  end

  describe "add_namespace/1" do
    test "adds a property function with namespace to the queue" do
      actual_graph = g() |> add_namespace()
      expected_graph = Queue.in({"property", ["namespace", "gremlex"]}, Queue.new())
      assert actual_graph == expected_graph
    end
  end

  describe "add_namespace/2" do
    test "adds a property function with namespace to the queue" do
      actual_graph = g() |> add_namespace("bar")
      expected_graph = Queue.in({"property", ["namespace", "bar"]}, Queue.new())
      assert actual_graph == expected_graph
    end
  end

  describe "property/2" do
    test "adds a property function to the queue" do
      actual_graph = g() |> Graph.property("foo")
      expected_graph = Queue.in({"property", ["foo"]}, Queue.new())
      assert actual_graph == expected_graph
    end
  end

  describe "property/3" do
    test "adds a property function to the queue" do
      actual_graph = g() |> Graph.property("foo", "bar")
      expected_graph = Queue.in({"property", ["foo", "bar"]}, Queue.new())
      assert actual_graph == expected_graph
    end
  end

  describe "property/4" do
    test "adds a property function to the queue as single" do
      actual_graph = g() |> Graph.property(:single, "foo", "bar")
      expected_graph = Queue.in({"property", [:single, "foo", "bar"]}, Queue.new())
      assert actual_graph == expected_graph
    end

    test "adds a property function to the queue as list" do
      actual_graph = g() |> Graph.property(:list, "foo", "bar")
      expected_graph = Queue.in({"property", [:list, "foo", "bar"]}, Queue.new())
      assert actual_graph == expected_graph
    end

    test "adds a property function to the queue as set" do
      actual_graph = g() |> Graph.property(:set, "foo", "bar")
      expected_graph = Queue.in({"property", [:set, "foo", "bar"]}, Queue.new())
      assert actual_graph == expected_graph
    end
  end

  describe "properties/2" do
    test "adds a properties function to the queue" do
      actual_graph = g() |> Graph.properties("foo")
      expected_graph = Queue.in({"properties", ["foo"]}, Queue.new())
      assert actual_graph == expected_graph
    end
  end

  describe "properties/1" do
    test "adds a properties function to the queue" do
      actual_graph = g() |> Graph.properties()
      expected_graph = Queue.in({"properties", []}, Queue.new())
      assert actual_graph == expected_graph
    end
  end

  describe "value_map/1" do
    test "adds a valueMap function to the queue" do
      actual_graph = g() |> Graph.value_map()
      expected_graph = Queue.in({"valueMap", []}, Queue.new())
      assert actual_graph == expected_graph
    end

    test "adds a valueMap function to the queue with list of properties" do
      actual_graph = g() |> Graph.value_map(["foo", "bar"])
      expected_graph = Queue.in({"valueMap", ["foo", "bar"]}, Queue.new())
      assert actual_graph == expected_graph
    end
  end

  describe "value_map/2 when value is string" do
    test "adds a valueMap function to the queue" do
      actual_graph = g() |> Graph.value_map("foo")
      expected_graph = Queue.in({"valueMap", ["foo"]}, Queue.new())
      assert actual_graph == expected_graph
    end
  end

  describe "value_map/2 when value is a list" do
    test "adds a valueMap function to the queue" do
      actual_graph = g() |> Graph.value_map(["foo", "bar"])
      expected_graph = Queue.in({"valueMap", ["foo", "bar"]}, Queue.new())
      assert actual_graph == expected_graph
    end
  end

  describe "values/2" do
    test "adds a value function the queue" do
      actual_graph = g() |> values("foo")
      expected_graph = Queue.in({"values", ["foo"]}, Queue.new())
      assert actual_graph == expected_graph
    end
  end

  describe "v/1" do
    test "adds a V function to the queue" do
      actual_graph = g() |> v()
      expected_graph = Queue.in({"V", []}, Queue.new())
      assert actual_graph == expected_graph
    end

    test "creates a vertex when the id is a number" do
      check all n <- integer() do
        actual_graph = v(n)
        expected_graph = %Vertex{id: n, label: ""}
        assert actual_graph == expected_graph
      end
    end
  end

  describe "v/2" do
    test "adds a V function for an id to the queue" do
      actual_graph = g() |> v(1)
      expected_graph = Queue.in({"V", [1]}, Queue.new())
      assert actual_graph == expected_graph
    end

    test "adds a V function when given a vertex to the queue" do
      actual_graph = g() |> v(%Vertex{id: 1, label: "foo"})
      expected_graph = Queue.in({"V", [1]}, Queue.new())
      assert actual_graph == expected_graph
    end
  end

  describe "out_e/1" do
    test "adds an outE function to the queue" do
      actual_graph = g() |> out_e()
      expected_graph = Queue.in({"outE", []}, Queue.new())
      assert actual_graph == expected_graph
    end
  end

  describe "out_e/2" do
    test "adds an outE function to the queue" do
      actual_graph = g() |> out_e("foo")
      expected_graph = Queue.in({"outE", ["foo"]}, Queue.new())
      assert actual_graph == expected_graph
    end

    test "adds an outE function to the queue with list of edges" do
      actual_graph = g() |> out_e(["foo", "bar"])
      expected_graph = Queue.in({"outE", ["foo", "bar"]}, Queue.new())
      assert actual_graph == expected_graph
    end
  end

  describe "out/2" do
    test "adds an out function with an edge to the queue" do
      actual_graph = g() |> out("foo")
      expected_graph = Queue.in({"out", ["foo"]}, Queue.new())
      assert actual_graph == expected_graph
    end
  end

  describe "out/1" do
    test "adds an out function to the queue" do
      actual_graph = g() |> out()
      expected_graph = Queue.in({"out", []}, Queue.new())
      assert actual_graph == expected_graph
    end
  end

  describe "in_/2" do
    test "adds an in function with an edge to the queue" do
      actual_graph = g() |> in_("foo")
      expected_graph = Queue.in({"in", ["foo"]}, Queue.new())
      assert actual_graph == expected_graph
    end
  end

  describe "in_/1" do
    test "adds an in function to the queue" do
      actual_graph = g() |> in_()
      expected_graph = Queue.in({"in", []}, Queue.new())
      assert actual_graph == expected_graph
    end
  end

  describe "or_/1" do
    test "adds an or function to the queue" do
      actual_graph = g() |> or_()
      expected_graph = Queue.in({"or", []}, Queue.new())
      assert actual_graph == expected_graph
    end
  end

  describe "and_/1" do
    test "adds an and function to the queue" do
      actual_graph = g() |> and_()
      expected_graph = Queue.in({"and", []}, Queue.new())
      assert actual_graph == expected_graph
    end
  end

  describe "in_e/1" do
    test "adds an inE function to the queue" do
      actual_graph = g() |> in_e()
      expected_graph = Queue.in({"inE", []}, Queue.new())
      assert actual_graph == expected_graph
    end
  end

  describe "in_e/2" do
    test "adds an inE function to the queue" do
      actual_graph = g() |> in_e("foo")
      expected_graph = Queue.in({"inE", ["foo"]}, Queue.new())
      assert actual_graph == expected_graph
    end

    test "adds an inE function to the queue with list of edges" do
      actual_graph = g() |> in_e(["foo", "bar"])
      expected_graph = Queue.in({"inE", ["foo", "bar"]}, Queue.new())
      assert actual_graph == expected_graph
    end
  end

  describe "in_v/1" do
    test "adds an inV function to the queue" do
      actual_graph = g() |> in_v()
      expected_graph = Queue.in({"inV", []}, Queue.new())
      assert actual_graph == expected_graph
    end
  end

  describe "out_v/1" do
    test "adds an outV function to the queue" do
      actual_graph = g() |> out_v()
      expected_graph = Queue.in({"outV", []}, Queue.new())
      assert actual_graph == expected_graph
    end
  end

  describe "both/1" do
    test "adds a both function to the queue" do
      actual_graph = g() |> both()
      expected_graph = Queue.in({"both", []}, Queue.new())
      assert actual_graph == expected_graph
    end
  end

  describe "both/2" do
    test "adds a both function to the queue" do
      actual_graph = g() |> both("foo")
      expected_graph = Queue.in({"both", ["foo"]}, Queue.new())
      assert actual_graph == expected_graph
    end

    test "adds a both function to the queue with provided list" do
      actual_graph = g() |> both(["foo", "bar"])
      expected_graph = Queue.in({"both", ["foo", "bar"]}, Queue.new())
      assert actual_graph == expected_graph
    end
  end

  describe "both_e/1" do
    test "adds a bothE function to the queue" do
      actual_graph = g() |> both_e()
      expected_graph = Queue.in({"bothE", []}, Queue.new())
      assert actual_graph == expected_graph
    end
  end

  describe "both_e/2" do
    test "adds a bothE function to the queue with provided list" do
      actual_graph = g() |> both_e(["foo", "bar"])
      expected_graph = Queue.in({"bothE", ["foo", "bar"]}, Queue.new())
      assert actual_graph == expected_graph
    end

    test "adds a bothE function to the queue" do
      actual_graph = g() |> both_e("foo")
      expected_graph = Queue.in({"bothE", ["foo"]}, Queue.new())
      assert actual_graph == expected_graph
    end
  end

  describe "both_v/1" do
    test "adds a bothV function to the queue" do
      actual_graph = g() |> both_v()
      expected_graph = Queue.in({"bothV", []}, Queue.new())
      assert actual_graph == expected_graph
    end
  end

  describe "dedup/1" do
    test "adds an dedup function to the queue" do
      actual_graph = g() |> dedup()
      expected_graph = Queue.in({"dedup", []}, Queue.new())
      assert actual_graph == expected_graph
    end
  end

  describe "to/2" do
    test "adds a to function to the queue" do
      actual_graph = g() |> to(1)
      expected_graph = Queue.in({"to", [1]}, Queue.new())
      assert actual_graph == expected_graph
    end
  end

  describe "has_next/1" do
    test "adds a hasNext function to the queue" do
      actual_graph = g() |> has_next()
      expected_graph = Queue.in({"hasNext", []}, Queue.new())
      assert actual_graph == expected_graph
    end
  end

  describe "next/1" do
    test "adds a next function to the queue" do
      actual_graph = g() |> next()
      expected_graph = Queue.in({"next", []}, Queue.new())
      assert actual_graph == expected_graph
    end
  end

  describe "next/2" do
    test "adds a next function to the queue" do
      actual_graph = g() |> next(2)
      expected_graph = Queue.in({"next", [2]}, Queue.new())
      assert actual_graph == expected_graph
    end
  end

  describe "try_next/1" do
    test "adds a tryNext function to the queue" do
      actual_graph = g() |> try_next()
      expected_graph = Queue.in({"tryNext", []}, Queue.new())
      assert actual_graph == expected_graph
    end
  end

  describe "to_list/1" do
    test "adds a toList function to the queue" do
      actual_graph = g() |> to_list()
      expected_graph = Queue.in({"toList", []}, Queue.new())
      assert actual_graph == expected_graph
    end
  end

  describe "to_set/1" do
    test "adds a toSet function to the queue" do
      actual_graph = g() |> to_set()
      expected_graph = Queue.in({"toSet", []}, Queue.new())
      assert actual_graph == expected_graph
    end
  end

  describe "to_bulk_set/1" do
    test "adds a toBulkSet function to the queue" do
      actual_graph = g() |> to_bulk_set()
      expected_graph = Queue.in({"toBulkSet", []}, Queue.new())
      assert actual_graph == expected_graph
    end
  end

  describe "drop/1" do
    test "adds a drop function to the queue" do
      actual_graph = g() |> drop()
      expected_graph = Queue.in({"drop", []}, Queue.new())
      assert actual_graph == expected_graph
    end
  end

  describe "iterate/1" do
    test "adds a iterate function to the queue" do
      actual_graph = g() |> iterate()
      expected_graph = Queue.in({"iterate", []}, Queue.new())
      assert actual_graph == expected_graph
    end
  end

  describe "identity/1" do
    test "adds a identity function to the queue" do
      actual_graph = g() |> identity()
      expected_graph = Queue.in({"identity", []}, Queue.new())
      assert actual_graph == expected_graph
    end
  end

  describe "id/1" do
    test "adds a id function to the queue" do
      actual_graph = g() |> id()
      expected_graph = Queue.in({"id", []}, Queue.new())
      assert actual_graph == expected_graph
    end
  end

<<<<<<< HEAD
  describe "constant/2" do
    test "adds a constant function to the queue" do
      actual_graph = g() |> Graph.constant("foo")
      expected_graph = Queue.in({"constant", ["foo"]}, Queue.new())
=======
  describe "group_count/1" do
    test "adds a groupCount function to the queue" do
      actual_graph = g() |> group_count()
      expected_graph = Queue.in({"groupCount", []}, Queue.new())
>>>>>>> df527d46
      assert actual_graph == expected_graph
    end
  end

  describe "encode/1" do
    test "compiles queue into a query" do
      graph =
        g() |> v() |> has_label("Intent") |> has("name", "request.group") |> out("sedan")
        |> values("name")

      expected_query =
        "g.V().hasLabel('Intent').has('name', 'request.group').out('sedan').values('name')"

      actual_query = encode(graph)
      assert actual_query == expected_query
    end

    test "compiles query with a vertex id correctly" do
      graph = g() |> v(1)
      expected_query = "g.V(1)"

      actual_query = encode(graph)
      assert actual_query == expected_query
    end

    test "compiles query with a vertex" do
      graph = g() |> v(1) |> add_e("foo") |> to(v(2))
      expected_query = "g.V(1).addE('foo').to(V(2))"

      actual_query = encode(graph)
      assert actual_query == expected_query
    end

    test "escape the query correctly with an apostrophe" do
      graph = g() |> v(1) |> add_e("foo' with apostrophe") |> to(v(2))
      expected_query = "g.V(1).addE('foo\\' with apostrophe').to(V(2))"

      actual_query = encode(graph)
      assert actual_query == expected_query

      graph = g() |> v(1) |> add_e("o' with apostrophe") |> to(v(2))
      expected_query = "g.V(1).addE('o\\' with apostrophe').to(V(2))"

      actual_query = encode(graph)
      assert actual_query == expected_query

      graph = g() |> v(1) |> add_e("' with apostrophe") |> to(v(2))
      expected_query = "g.V(1).addE('\\' with apostrophe').to(V(2))"

      actual_query = encode(graph)
      assert actual_query == expected_query

      graph = g() |> v(1) |> add_e("foo\\\\' with apostrophe") |> to(v(2))
      expected_query = "g.V(1).addE('foo\\\\\\' with apostrophe').to(V(2))"

      actual_query = encode(graph)
      assert actual_query == expected_query

      graph = g() |> v(1) |> add_e("foo\\\\\\\\' with apostrophe") |> to(v(2))
      expected_query = "g.V(1).addE('foo\\\\\\\\\\' with apostrophe').to(V(2))"

      actual_query = encode(graph)
      assert actual_query == expected_query
    end

    test "do no escape already escaped apostrophe" do
      graph = g() |> v(1) |> add_e("foo\\' with apostrophe") |> to(v(2))
      expected_query = "g.V(1).addE('foo\\' with apostrophe').to(V(2))"

      actual_query = encode(graph)
      assert actual_query == expected_query

      graph = g() |> v(1) |> add_e("\\' with apostrophe") |> to(v(2))
      expected_query = "g.V(1).addE('\\' with apostrophe').to(V(2))"

      actual_query = encode(graph)
      assert actual_query == expected_query

      graph = g() |> v(1) |> add_e("\\\\' with apostrophe") |> to(v(2))
      expected_query = "g.V(1).addE('\\\\\\' with apostrophe').to(V(2))"

      actual_query = encode(graph)
      assert actual_query == expected_query
    end

    test "compiles queue with nil value" do
      graph =
        g() |> v() |> has("name", nil)

      expected_query =
        "g.V().has('name', none)"

      actual_query = encode(graph)
      assert actual_query == expected_query
    end

    test "add functions as arguments without prepending g. unless it is function v()" do
      graph = g() |>
        v("1") |>
        has_label("foo") |>
        fold() |>
        coalesce([g() |> unfold(), g() |> v("2")])

      expected_query =
        "g.V('1').hasLabel('foo').fold().coalesce(unfold(), g.V('2'))"

      actual_query = encode(graph)
      assert actual_query == expected_query
    end

    test "deeply nested traversals" do
      graph = g()
      |> v("1")
      |> repeat(g() |> both_e() |> as("e") |> both_v() |> simple_path())
      |> until(g() |> has_label("foo") |> or_() |> loops() |> is(g() |> eq(2)))
      |> where(anonymous() |> not_(g() |> in_e("bar")))
      |> as("b")
      |> select(["e", "b"])

      expected_query =
        "g.V('1').repeat(bothE().as('e').bothV().simplePath()).until(hasLabel('foo').or().loops().is(eq(2))).where(__.not(inE('bar'))).as('b').select('e', 'b')"

      actual_query = encode(graph)
      assert actual_query == expected_query
    end
  end

  describe "e/1" do
    test "adds an E function to the queue" do
      actual_graph = g() |> e()
      expected_graph = Queue.in({"E", []}, Queue.new())
      assert actual_graph == expected_graph
    end
  end

  describe "e/2 with number" do
    test "adds an E function to the queue which accepts a numeric id" do
      actual_graph = g() |> e(1)
      expected_graph = Queue.in({"E", [1]}, Queue.new())
      assert actual_graph == expected_graph
    end
  end

  describe "e/2 with string" do
    test "adds an E function to the queue which accepts a string id" do
      actual_graph = g() |> e("string-id")
      expected_graph = Queue.in({"E", ["string-id"]}, Queue.new())
      assert actual_graph == expected_graph
    end
  end

  describe "e/2 with edge with numeric id" do
    test "adds an E function to the queue which accepts a string id" do
      edge = %Edge{
        id: 123,
        label: "someEdge",
        in_vertex: %Vertex{id: 345, label: "inVert"},
        out_vertex: %Vertex{id: 678, label: "outVert"},
        properties: %{}
      }
      actual_graph = g() |> e(edge)
      expected_graph = Queue.in({"E", [123]}, Queue.new())
      assert actual_graph == expected_graph
    end
  end

  describe "e/2 with edge with string id" do
    test "adds an E function to the queue which accepts a string id" do
      edge = %Edge{
        id: "edge-id",
        label: "someEdge",
        in_vertex: %Vertex{id: "in-v-id", label: "inVert"},
        out_vertex: %Vertex{id: "out-v-id", label: "outVert"},
        properties: %{}
      }
      actual_graph = g() |> e(edge)
      expected_graph = Queue.in({"E", ["edge-id"]}, Queue.new())
      assert actual_graph == expected_graph
    end
  end

  describe "coalesce/2" do
    test "adds a coalesce function to the queue" do
      actual_graph = g() |> coalesce(["foo", "bar"])
      expected_graph = Queue.in({"coalesce", ["foo", "bar"]}, Queue.new())
      assert actual_graph == expected_graph
    end
  end

  describe "fold/1" do
    test "adds a fold function to the queue" do
      actual_graph = g() |> fold()
      expected_graph = Queue.in({"fold", []}, Queue.new())
      assert actual_graph == expected_graph
    end
  end

  describe "fold/2" do
    test "adds a fold function to the queue" do
      actual_graph = g() |> fold("foo")
      expected_graph = Queue.in({"fold", ["foo"]}, Queue.new())
      assert actual_graph == expected_graph
    end
  end

  describe "unfold/1" do
    test "adds a unfold function to the queue" do
      actual_graph = g() |> unfold()
      expected_graph = Queue.in({"unfold", []}, Queue.new())
      assert actual_graph == expected_graph
    end
  end

  describe "unfold/2" do
    test "adds a unfold function to the queue" do
      actual_graph = g() |> unfold("foo")
      expected_graph = Queue.in({"unfold", ["foo"]}, Queue.new())
      assert actual_graph == expected_graph
    end
  end

  describe "as/2" do
    test "adds an as function to the queue" do
      actual_graph = g() |> as("foo")
      expected_graph = Queue.in({"as", ["foo"]}, Queue.new())
      assert actual_graph == expected_graph
    end
  end

  describe "select/2" do
    test "adds a select function to the queue" do
      actual_graph = g() |> select("foo")
      expected_graph = Queue.in({"select", ["foo"]}, Queue.new())
      assert actual_graph == expected_graph
    end
  end

  describe "by/2" do
    test "adds a by function to the queue" do
      actual_graph = g() |> by("foo")
      expected_graph = Queue.in({"by", ["foo"]}, Queue.new())
      assert actual_graph == expected_graph
    end
  end

  describe "path/1" do
    test "adds a path function to the queue" do
      actual_graph = g() |> path()
      expected_graph = Queue.in({"path", []}, Queue.new())
      assert actual_graph == expected_graph
    end
  end

  describe "simple_path/1" do
    test "adds a simplePath function to the queue" do
      actual_graph = g() |> simple_path()
      expected_graph = Queue.in({"simplePath", []}, Queue.new())
      assert actual_graph == expected_graph
    end
  end

  describe "from/2" do
    test "adds a from function to the queue" do
      actual_graph = g() |> from("foo")
      expected_graph = Queue.in({"from", ["foo"]}, Queue.new())
      assert actual_graph == expected_graph
    end
  end

  describe "repeat/2" do
    test "adds a repeat function to the queue" do
      actual_graph = g() |> repeat("foo")
      expected_graph = Queue.in({"repeat", ["foo"]}, Queue.new())
      assert actual_graph == expected_graph
    end
  end

  describe "until/2" do
    test "adds a until function to the queue" do
      actual_graph = g() |> until("foo")
      expected_graph = Queue.in({"until", ["foo"]}, Queue.new())
      assert actual_graph == expected_graph
    end
  end

  describe "loops/1" do
    test "adds a loops function to the queue" do
      actual_graph = g() |> loops()
      expected_graph = Queue.in({"loops", []}, Queue.new())
      assert actual_graph == expected_graph
    end
  end

  describe "is/2" do
    test "adds a is function to the queue" do
      actual_graph = g() |> is("foo")
      expected_graph = Queue.in({"is", ["foo"]}, Queue.new())
      assert actual_graph == expected_graph
    end
  end

  describe "eq/2" do
    test "adds a eq function to the queue" do
      actual_graph = g() |> eq(1)
      expected_graph = Queue.in({"eq", [1]}, Queue.new())
      assert actual_graph == expected_graph
    end
  end

  describe "where/2" do
    test "adds a where function to the queue" do
      actual_graph = g() |> where("foo")
      expected_graph = Queue.in({"where", ["foo"]}, Queue.new())
      assert actual_graph == expected_graph
    end
  end

  describe "not_/2" do
    test "adds a not function to the queue" do
      actual_graph = g() |> not_("foo")
      expected_graph = Queue.in({"not", ["foo"]}, Queue.new())
      assert actual_graph == expected_graph
    end
  end
end<|MERGE_RESOLUTION|>--- conflicted
+++ resolved
@@ -475,17 +475,18 @@
     end
   end
 
-<<<<<<< HEAD
   describe "constant/2" do
     test "adds a constant function to the queue" do
       actual_graph = g() |> Graph.constant("foo")
       expected_graph = Queue.in({"constant", ["foo"]}, Queue.new())
-=======
+      assert actual_graph == expected_graph
+    end
+  end
+
   describe "group_count/1" do
     test "adds a groupCount function to the queue" do
       actual_graph = g() |> group_count()
       expected_graph = Queue.in({"groupCount", []}, Queue.new())
->>>>>>> df527d46
       assert actual_graph == expected_graph
     end
   end
