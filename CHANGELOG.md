--- conflicted
+++ resolved
@@ -1,14 +1,12 @@
-<<<<<<< HEAD
-## 0.4.3 [2025-06-12]
+## 0.4.4 [2025-06-12]
 
 ### Added
 - function `Gremlex.Graph.neq/2` similar to `Gremlex.Graph.eq/2`
-=======
+
 ## 0.4.3 [2025-06-05]
 
 ### Fixes
 - Increase default timeout from 5s to 30s to match Gremlin's default `evaluationTimeout`
->>>>>>> 029bc09e
 
 ## 0.4.2 [2025-05-19]
 
